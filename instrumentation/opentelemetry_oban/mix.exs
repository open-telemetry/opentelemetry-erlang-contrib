defmodule OpentelemetryOban.MixProject do
  use Mix.Project

  @version "1.1.0"

  def project do
    [
      app: :opentelemetry_oban,
<<<<<<< HEAD
      version: "1.1.0",
      elixir: "~> 1.10",
=======
      version: @version,
      elixir: "~> 1.11",
>>>>>>> 35d71921
      start_permanent: Mix.env() == :prod,
      deps: deps(),
      docs: [
        source_url_pattern:
          "https://github.com/open-telemetry/opentelemetry-erlang-contrib/blob/main/instrumentation/opentelemetry_oban/%{path}#L%{line}",
        main: "OpentelemetryOban",
        extras: ["README.md"]
      ],
      elixirc_paths: elixirc_paths(Mix.env()),
      package: [
        name: "opentelemetry_oban",
        description: "OpenTelemetry tracing for Oban",
        maintainers: ["Glia TechMovers"],
        licenses: ["Apache-2.0"],
        links: %{
          "GitHub" => "https://github.com/open-telemetry/opentelemetry-erlang-contrib",
          "OpenTelemetry Erlang" => "https://github.com/open-telemetry/opentelemetry-erlang",
          "OpenTelemetry.io" => "https://opentelemetry.io"
        },
        files: ~w(lib .formatter.exs mix.exs README* LICENSE* CHANGELOG*)
      ],
      source_url:
        "https://github.com/open-telemetry/opentelemetry-erlang-contrib/tree/main/instrumentation/opentelemetry_oban"
    ]
  end

  # Run "mix help compile.app" to learn about applications.
  def application do
    [
      extra_applications: []
    ]
  end

  # Run "mix help deps" to learn about dependencies.
  defp deps do
    [
      {:oban, "~> 2.0"},
      {:opentelemetry_api, "~> 1.2"},
      {:opentelemetry_telemetry, "~> 1.1"},
      {:opentelemetry_semantic_conventions, "~> 0.2"},
      {:opentelemetry, "~> 1.0", only: [:test]},
      {:opentelemetry_exporter, "~> 1.0", only: [:test]},
      {:telemetry, "~> 0.4 or ~> 1.0"},
      {:ex_doc, "~> 0.31", only: [:dev], runtime: false},
      {:postgrex, ">= 0.0.0", only: [:dev, :test]}
    ]
  end

  defp elixirc_paths(:test), do: ["lib", "test/support"]
  defp elixirc_paths(_), do: ["lib"]
end<|MERGE_RESOLUTION|>--- conflicted
+++ resolved
@@ -6,13 +6,8 @@
   def project do
     [
       app: :opentelemetry_oban,
-<<<<<<< HEAD
-      version: "1.1.0",
-      elixir: "~> 1.10",
-=======
       version: @version,
       elixir: "~> 1.11",
->>>>>>> 35d71921
       start_permanent: Mix.env() == :prod,
       deps: deps(),
       docs: [
