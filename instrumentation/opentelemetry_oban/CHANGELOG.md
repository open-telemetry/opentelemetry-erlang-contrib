# Changelog

## 1.1.0

### Changed

<<<<<<< HEAD
* Add measurements as attributes on span.
=======
* Improve `OpentelemetryOban.PluginHandler` Tracer span attributes.
  The Plugin's span introduce a set of attributes prefixed with `oban.`.
  Previously, no attributes were added to the span. The new attributes are:

  * All Plugin:
    * `oban.plugin`
  * `Oban.Plugins.Cron` Plugin:
    * `oban.jobs_count`
  * `Oban.Plugins.Gossip` Plugin:
    * `oban.gossip_count`
  * `Oban.Plugins.Lifeline` Plugin:
    * `oban.discarded_count`
    * `oban.rescued_count`
  * `Oban.Plugins.Pruner` Plugin:
    * `oban.pruned_count`
  * `Oban.Pro.Plugins.DynamicCron` Plugin:
    * `oban.jobs_count`
  * `Oban.Pro.Plugins.DynamicLifeline` Plugin:
    * `oban.discarded_count`
    * `oban.rescued_count`
  * `Oban.Pro.Plugins.DynamicPrioritizer` Plugin:
    * `oban.reprioritized_count`
  * `Oban.Pro.Plugins.DynamicPruner` Plugin:
    * `oban.pruned_count`
  * `Oban.Pro.Plugins.DynamicScaler` Plugin:
    * `oban.scaler.last_scaled_to`
    * `oban.scaler.last_scaled_at`
>>>>>>> 35d71921

## 1.0.0

### Changed

* Publish 1.0

### Fixes

* Fix issue with insert_all

## 0.2.0-rc.5

### Changed

* Opentelemetry 1.0 support

## 0.2.0-rc.4

### Changed

* Opentelemetry 1.0.0-rc.4 support

## 0.1.0

* Initial release<|MERGE_RESOLUTION|>--- conflicted
+++ resolved
@@ -4,9 +4,6 @@
 
 ### Changed
 
-<<<<<<< HEAD
-* Add measurements as attributes on span.
-=======
 * Improve `OpentelemetryOban.PluginHandler` Tracer span attributes.
   The Plugin's span introduce a set of attributes prefixed with `oban.`.
   Previously, no attributes were added to the span. The new attributes are:
@@ -34,7 +31,8 @@
   * `Oban.Pro.Plugins.DynamicScaler` Plugin:
     * `oban.scaler.last_scaled_to`
     * `oban.scaler.last_scaled_at`
->>>>>>> 35d71921
+
+* Added measurements as attributes on span.
 
 ## 1.0.0
 
