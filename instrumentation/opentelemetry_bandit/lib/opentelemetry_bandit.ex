defmodule OpentelemetryBandit do
  @moduledoc """
  OpentelemetryBandit uses [telemetry](https://hexdocs.pm/telemetry/) handlers to create `OpenTelemetry` spans.

  Supported:
  1. :bandit, :request, :start
  2. :bandit, :request, :stop
  3. :bandit, :request, :exception
  4. :bandit, :websocket, :start
  5. :bandit, :websocket, :stop
  """

  alias OpenTelemetry.SemanticConventions.Trace
  require Trace
  require OpenTelemetry.Tracer

  @tracer_id __MODULE__

  @doc """
  Initializes and configures the telemetry handlers.
  """
  @spec setup(any) :: :ok
  def setup(_opts \\ []) do
    :telemetry.attach(
      {__MODULE__, :request_start},
      [:bandit, :request, :start],
      &__MODULE__.handle_request_start/4,
      %{}
    )

    :telemetry.attach(
      {__MODULE__, :request_stop},
      [:bandit, :request, :stop],
      &__MODULE__.handle_request_stop/4,
      %{}
    )

    :telemetry.attach(
      {__MODULE__, :request_exception},
      [:bandit, :request, :exception],
      &__MODULE__.handle_request_exception/4,
      %{}
    )

    :telemetry.attach(
      {__MODULE__, :websocket_start},
      [:bandit, :websocket, :start],
      &__MODULE__.handle_websocket_start/4,
      %{}
    )

    :telemetry.attach(
      {__MODULE__, :websocket_stop},
      [:bandit, :websocket, :stop],
      &__MODULE__.handle_websocket_stop/4,
      %{}
    )
  end

  def handle_request_start(_event, measurements, meta, _config) do
    conn = Map.get(meta, :conn)
<<<<<<< HEAD
=======
    duration = measurements.duration
    end_time = :opentelemetry.timestamp()
    start_time = end_time - duration
    resp_body_bytes = Map.get(measurements, :resp_body_bytes, 0)
>>>>>>> 1f952291

    url = extract_url(meta, conn)
    request_path = extract_request_path(meta, conn)

    attributes =
      if Map.has_key?(meta, :error) do
        %{
          Trace.http_url() => url,
<<<<<<< HEAD
          Trace.http_method() => Map.get(conn, :method),
          Trace.net_transport() => :"IP.TCP"
=======
          Trace.http_method() => conn.method,
          Trace.net_transport() => :"IP.TCP",
          Trace.http_response_content_length() => resp_body_bytes,
          Trace.http_status_code() => conn.status
>>>>>>> 1f952291
        }
      else
        %{
          Trace.http_url() => url,
          Trace.http_client_ip() => client_ip(conn),
          Trace.http_scheme() => conn.scheme,
          Trace.net_peer_name() => conn.host,
          Trace.net_peer_port() => conn.port,
          Trace.http_target() => conn.request_path,
          Trace.http_method() => conn.method,
<<<<<<< HEAD
=======
          Trace.http_status_code() => conn.status,
          Trace.http_response_content_length() => resp_body_bytes,
>>>>>>> 1f952291
          Trace.net_transport() => :"IP.TCP",
          Trace.http_user_agent() => user_agent(conn)
        }
      end

    span_kind = if Map.has_key?(meta, :error), do: :error, else: :server

    span_id = "HTTP #{conn.method} #{request_path}" |> String.trim()

    OpentelemetryTelemetry.start_telemetry_span(@tracer_id, span_id, meta, %{
      attributes: attributes,
      start_time: measurements.monotonic_time,
      kind: span_kind
    })
  end

  def handle_request_stop(_event, measurements, meta, _config) do
    conn = Map.get(meta, :conn)

    OpentelemetryTelemetry.set_current_telemetry_span(@tracer_id, meta)

    attributes =
      if Map.has_key?(meta, :error) do
        %{}
      else
        %{
          Trace.http_status_code() => Map.get(conn, :status),
          Trace.http_response_content_length() => Map.get(measurements, :resp_body_bytes, 0)
        }
      end

    attributes = Map.put(attributes, :duration, measurements.duration)

    OpenTelemetry.Tracer.set_attributes(attributes)

    if Map.get(attributes, Trace.http_status_code()) >= 500 do
      OpenTelemetry.Tracer.set_status(OpenTelemetry.status(:error))
    end

    OpentelemetryTelemetry.end_telemetry_span(@tracer_id, meta)
  end

  def handle_request_exception(_event, _measurements, meta, _config) do
    OpentelemetryTelemetry.set_current_telemetry_span(@tracer_id, meta)

    OpenTelemetry.Tracer.set_status(OpenTelemetry.status(:error))
    OpenTelemetry.Tracer.record_exception(meta.exception, meta.stacktrace)

    OpentelemetryTelemetry.end_telemetry_span(@tracer_id, meta)
  end

  def handle_websocket_start(_event, measurements, meta, _config) do
    attributes = %{
      Trace.net_transport() => :websocket
    }

    span_kind = if Map.has_key?(meta, :error), do: :error, else: :server

    OpentelemetryTelemetry.start_telemetry_span(@tracer_id, "Websocket", meta, %{
      attributes: attributes,
      start_time: measurements.monotonic_time,
      kind: span_kind
    })
  end

  def handle_websocket_stop(_event, measurements, meta, _config) do
    OpentelemetryTelemetry.set_current_telemetry_span(@tracer_id, meta)

    attributes = %{
      :"websocket.recv.binary.frame.bytes" => Map.get(measurements, :send_binary_frame_bytes, 0),
      :"websocket.send.binary.frame.bytes" => Map.get(measurements, :recv_binary_frame_bytes, 0),
      :duration => measurements.duration
    }

    OpenTelemetry.Tracer.set_attributes(attributes)

    if Map.has_key?(meta, :error) do
      OpenTelemetry.Tracer.set_status(OpenTelemetry.status(:error, meta.error))
    end

    OpentelemetryTelemetry.end_telemetry_span(@tracer_id, meta)
  end

  defp extract_url(%{error: _}, conn) do
    case Map.get(conn, :request_target) do
      nil -> ""
      {scheme, host, port, path} -> build_url(scheme, host, port, path)
    end
  end

  defp extract_url(_meta, conn) do
    build_url(conn.scheme, conn.host, conn.port, conn.request_path)
  end

  defp extract_request_path(%{error: _}, conn) do
    case Map.get(conn, :request_target) do
      nil -> ""
      {_, _, _, path} -> path || ""
    end
  end

  defp extract_request_path(_meta, conn) do
    conn.request_path
  end

  defp build_url(scheme, host, port, path), do: "#{scheme}://#{host}:#{port}#{path}"

  defp user_agent(conn) do
    case Plug.Conn.get_req_header(conn, "user-agent") do
      [] -> ""
      [head | _] -> head
    end
  end

  defp client_ip(%{remote_ip: remote_ip} = conn) do
    case Plug.Conn.get_req_header(conn, "x-forwarded-for") do
      [] ->
        remote_ip
        |> :inet_parse.ntoa()
        |> to_string()

      [ip_address | _] ->
        ip_address
    end
  end
end<|MERGE_RESOLUTION|>--- conflicted
+++ resolved
@@ -59,13 +59,11 @@
 
   def handle_request_start(_event, measurements, meta, _config) do
     conn = Map.get(meta, :conn)
-<<<<<<< HEAD
-=======
+
     duration = measurements.duration
     end_time = :opentelemetry.timestamp()
     start_time = end_time - duration
     resp_body_bytes = Map.get(measurements, :resp_body_bytes, 0)
->>>>>>> 1f952291
 
     url = extract_url(meta, conn)
     request_path = extract_request_path(meta, conn)
@@ -74,15 +72,10 @@
       if Map.has_key?(meta, :error) do
         %{
           Trace.http_url() => url,
-<<<<<<< HEAD
-          Trace.http_method() => Map.get(conn, :method),
-          Trace.net_transport() => :"IP.TCP"
-=======
           Trace.http_method() => conn.method,
           Trace.net_transport() => :"IP.TCP",
           Trace.http_response_content_length() => resp_body_bytes,
           Trace.http_status_code() => conn.status
->>>>>>> 1f952291
         }
       else
         %{
@@ -93,11 +86,10 @@
           Trace.net_peer_port() => conn.port,
           Trace.http_target() => conn.request_path,
           Trace.http_method() => conn.method,
-<<<<<<< HEAD
-=======
+
           Trace.http_status_code() => conn.status,
           Trace.http_response_content_length() => resp_body_bytes,
->>>>>>> 1f952291
+
           Trace.net_transport() => :"IP.TCP",
           Trace.http_user_agent() => user_agent(conn)
         }
