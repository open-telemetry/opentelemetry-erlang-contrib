--- conflicted
+++ resolved
@@ -26,8 +26,4 @@
 /tmp/
 .DS_Store
 
-<<<<<<< HEAD
-priv
-=======
-/priv/plts/*
->>>>>>> 2a3f0ffd
+/priv/plts/*