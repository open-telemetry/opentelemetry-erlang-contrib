name: Elixir

on:
  pull_request:
    branches:
      - 'main'
    types: [opened, reopened, synchronize, labeled]

  push:
    branches:
      - 'main'

concurrency:
  group: ci-${{ github.head_ref || github.run_id }}-elixir
  cancel-in-progress: true

jobs:
  test-matrix:
    runs-on: ubuntu-latest
    outputs:
      matrix: ${{ steps.set-matrix.outputs.matrix }}
    steps:
      - uses: actions/checkout@v3
      - name: Read file
        id: set-matrix
        run: |
<<<<<<< HEAD
          matrixStringifiedObject="{\"otp_version\":[\"24.2\",\"23.3.4.10\",\"22.3.4.24\"],\"elixir_version\":[\"1.13.1\",\"1.12.3\",\"1.11.4\"],\"rebar3_version\":[\"3.16.1\"],\"os\":[\"ubuntu-18.04\"]}"
          echo "::set-output name=matrix::$matrixStringifiedObject"

=======
          matrixStringifiedObject="{\"otp_version\":[\"25.1.2\",\"24.3.4.6\",\"23.3.4.18\"],\"elixir_version\":[\"1.14.2\",\"1.13.4\"],\"rebar3_version\":[\"3.20\"],\"os\":[\"ubuntu-20.04\"]}"
          echo "matrix=$matrixStringifiedObject" >> $GITHUB_OUTPUT
          echo "matrix_exclude="
>>>>>>> 1e2ae670
  opentelemetry-ecto:
    needs: [test-matrix]
    if: (contains(github.event.pull_request.labels.*.name, 'elixir') && contains(github.event.pull_request.labels.*.name, 'opentelemetry_ecto'))
    env:
      app: 'opentelemetry_ecto'
    defaults:
      run:
        working-directory: instrumentation/${{ env.app }}
    runs-on: ubuntu-20.04
    name: Opentelemetry Ecto test on Elixir ${{ matrix.elixir_version }} (OTP ${{ matrix.otp_version }})
    strategy:
      fail-fast: false
      matrix: ${{ fromJson(needs.test-matrix.outputs.matrix) }}
    services:
      postgres:
        image: circleci/postgres:13.3-ram
        ports: ['5432:5432']
        options: --health-cmd pg_isready --health-interval 10s --health-timeout 5s --health-retries 5
        env:
          POSTGRES_USER: postgres
          POSTGRES_PASSWORD: postgres
          POSTGRES_DB: opentelemetry_ecto_test
    steps:
      - uses: actions/checkout@v2
      - uses: erlef/setup-beam@v1
        with:
          otp-version: ${{ matrix.otp_version }}
          elixir-version: ${{ matrix.elixir_version }}
          rebar3-version: ${{ matrix.rebar3_version }}
      - name: Cache
        uses: actions/cache@v2
        with:
          path: |
            ~/deps
            ~/_build
          key: ${{ runner.os }}-build-${{ matrix.otp_version }}-${{ matrix.elixir_version }}-v3-${{ hashFiles('**/mix.lock') }}
      - name: Fetch deps
        if: steps.deps-cache.outputs.cache-hit != 'true'
        run: mix deps.get
      - name: Compile project
        run: mix compile --warnings-as-errors
      - name: Check formatting
        run: mix format --check-formatted
      - name: Test
        run: mix test

  opentelemetry-nebulex:
    needs: [test-matrix]
    if: (contains(github.event.pull_request.labels.*.name, 'elixir') && contains(github.event.pull_request.labels.*.name, 'opentelemetry_nebulex'))
    env:
      app: 'opentelemetry_nebulex'
    defaults:
      run:
        working-directory: instrumentation/${{ env.app }}
    runs-on: ubuntu-18.04
    name: Opentelemetry Nebulex test on Elixir ${{ matrix.elixir_version }} (OTP ${{ matrix.otp_version }})
    strategy:
      fail-fast: false
      matrix: ${{ fromJson(needs.test-matrix.outputs.matrix) }}
    steps:
      - uses: actions/checkout@v3
      - uses: erlef/setup-beam@v1
        with:
          otp-version: ${{ matrix.otp_version }}
          elixir-version: ${{ matrix.elixir_version }}
          rebar3-version: ${{ matrix.rebar3_version }}
      - name: Cache
        uses: actions/cache@v3
        with:
          path: |
            ~/deps
            ~/_build
          key: ${{ runner.os }}-build-${{ matrix.otp_version }}-${{ matrix.elixir_version }}-v3-${{ hashFiles('**/mix.lock') }}
      - name: Fetch deps
        if: steps.deps-cache.outputs.cache-hit != 'true'
        run: mix deps.get
      - name: Compile project
        run: mix compile --warnings-as-errors
      - name: Check formatting
        run: mix format --check-formatted
      - name: Test
        run: mix test

  opentelemetry-phoenix:
    needs: [test-matrix]
    if: (contains(github.event.pull_request.labels.*.name, 'elixir') && contains(github.event.pull_request.labels.*.name, 'opentelemetry_phoenix'))
    env:
      app: 'opentelemetry_phoenix'
    defaults:
      run:
        working-directory: instrumentation/${{ env.app }}
    runs-on: ubuntu-20.04
    name: Opentelemetry Phoenix test on Elixir ${{ matrix.elixir_version }} (OTP ${{ matrix.otp_version }})
    strategy:
      fail-fast: false
      matrix: ${{ fromJson(needs.test-matrix.outputs.matrix) }}
    steps:
      - uses: actions/checkout@v3
      - uses: erlef/setup-beam@v1
        with:
          otp-version: ${{ matrix.otp_version }}
          elixir-version: ${{ matrix.elixir_version }}
          rebar3-version: ${{ matrix.rebar3_version }}
      - name: Cache
        uses: actions/cache@v3
        with:
          path: |
            ~/deps
            ~/_build
          key: ${{ runner.os }}-build-${{ matrix.otp_version }}-${{ matrix.elixir_version }}-v3-${{ hashFiles('**/mix.lock') }}
      - name: Fetch deps
        if: steps.deps-cache.outputs.cache-hit != 'true'
        run: mix deps.get
      - name: Compile project
        run: mix compile --warnings-as-errors
      - name: Check formatting
        run: mix format --check-formatted
      - name: Test
        run: mix test

  opentelemetry-redix:
    needs: [test-matrix]
    if: (contains(github.event.pull_request.labels.*.name, 'elixir') && contains(github.event.pull_request.labels.*.name, 'opentelemetry_redix'))
    env:
      app: 'opentelemetry_redix'
    defaults:
      run:
        working-directory: instrumentation/${{ env.app }}
    runs-on: ubuntu-20.04
    name: Opentelemetry Redix test on Elixir ${{ matrix.elixir_version }} (OTP ${{ matrix.otp_version }})
    strategy:
      fail-fast: false
      matrix: ${{ fromJson(needs.test-matrix.outputs.matrix) }}
    services:
      redis:
        image: redis:alpine
        ports: ['6379:6379']
    steps:
      - uses: actions/checkout@v3
      - uses: erlef/setup-beam@v1
        with:
          otp-version: ${{ matrix.otp_version }}
          elixir-version: ${{ matrix.elixir_version }}
          rebar3-version: ${{ matrix.rebar3_version }}
      - name: Cache
        uses: actions/cache@v3
        with:
          path: |
            ~/deps
            ~/_build
          key: ${{ runner.os }}-build-${{ matrix.otp_version }}-${{ matrix.elixir_version }}-v3-${{ hashFiles('**/mix.lock') }}
      - name: Fetch deps
        if: steps.deps-cache.outputs.cache-hit != 'true'
        run: mix deps.get
      - name: Compile project
        run: mix compile --warnings-as-errors
      - name: Check formatting
        run: mix format --check-formatted
      - name: Test
        run: mix test

  opentelemetry-finch:
    needs: [test-matrix]
    if: (contains(github.event.pull_request.labels.*.name, 'elixir') && contains(github.event.pull_request.labels.*.name, 'opentelemetry_finch'))
    env:
      app: 'opentelemetry_finch'
    defaults:
      run:
        working-directory: instrumentation/${{ env.app }}
    runs-on: ubuntu-20.04
    name: Opentelemetry Finch test on Elixir ${{ matrix.elixir_version }} (OTP ${{ matrix.otp_version }})
    strategy:
      fail-fast: false
      matrix: ${{ fromJson(needs.test-matrix.outputs.matrix) }}
    steps:
      - uses: actions/checkout@v3
      - uses: erlef/setup-beam@v1
        with:
          otp-version: ${{ matrix.otp_version }}
          elixir-version: ${{ matrix.elixir_version }}
          rebar3-version: ${{ matrix.rebar3_version }}
      - name: Cache
        uses: actions/cache@v3
        with:
          path: |
            ~/deps
            ~/_build
          key: ${{ runner.os }}-build-${{ matrix.otp_version }}-${{ matrix.elixir_version }}-v3-${{ hashFiles('**/mix.lock') }}
      - name: Fetch deps
        if: steps.deps-cache.outputs.cache-hit != 'true'
        run: mix deps.get
      - name: Compile project
        run: mix compile --warnings-as-errors
      - name: Check formatting
        run: mix format --check-formatted
      - name: Test
        run: mix test

  opentelemetry-telemetry:
    needs: [test-matrix]
    if: (contains(github.event.pull_request.labels.*.name, 'elixir') && contains(github.event.pull_request.labels.*.name, 'opentelemetry_telemetry'))
    env:
      app: 'opentelemetry_telemetry'
    defaults:
      run:
        working-directory: utilities/${{ env.app }}
    runs-on: ubuntu-20.04
    name: Opentelemetry Telemetry test on Elixir ${{ matrix.elixir_version }} (OTP ${{ matrix.otp_version }})
    strategy:
      fail-fast: false
      matrix: ${{ fromJson(needs.test-matrix.outputs.matrix) }}
    steps:
      - uses: actions/checkout@v3
      - uses: erlef/setup-beam@v1
        with:
          otp-version: ${{ matrix.otp_version }}
          elixir-version: ${{ matrix.elixir_version }}
          rebar3-version: ${{ matrix.rebar3_version }}
      - name: Cache
        uses: actions/cache@v3
        with:
          path: |
            ~/deps
            ~/_build
          key: ${{ runner.os }}-build-${{ matrix.otp_version }}-${{ matrix.elixir_version }}-v3-${{ hashFiles('**/mix.lock') }}
      - name: Fetch deps
        if: steps.deps-cache.outputs.cache-hit != 'true'
        run: mix deps.get
      - name: Compile project
        run: mix compile --warnings-as-errors
      - name: Check formatting
        run: mix format --check-formatted
      - name: Test
        run: mix test

  opentelemetry-oban:
    needs: [test-matrix]
    if: (contains(github.event.pull_request.labels.*.name, 'elixir') && contains(github.event.pull_request.labels.*.name, 'opentelemetry_oban'))
    env:
      app: 'opentelemetry_oban'
    defaults:
      run:
        working-directory: instrumentation/${{ env.app }}
    runs-on: ubuntu-20.04
    name: Opentelemetry Oban test on Elixir ${{ matrix.elixir_version }} (OTP ${{ matrix.otp_version }})
    strategy:
      fail-fast: false
      matrix: ${{ fromJson(needs.test-matrix.outputs.matrix) }}
    services:
      postgres:
        image: circleci/postgres:13.3-ram
        ports: ['5432:5432']
        options: --health-cmd pg_isready --health-interval 10s --health-timeout 5s --health-retries 5
        env:
          POSTGRES_USER: postgres
          POSTGRES_PASSWORD: postgres
          POSTGRES_DB: opentelemetry_oban_test
    steps:
      - uses: actions/checkout@v3
      - uses: erlef/setup-beam@v1
        with:
          otp-version: ${{ matrix.otp_version }}
          elixir-version: ${{ matrix.elixir_version }}
          rebar3-version: ${{ matrix.rebar3_version }}
      - name: Cache
        uses: actions/cache@v3
        with:
          path: |
            ~/deps
            ~/_build
          key: ${{ runner.os }}-build-${{ matrix.otp_version }}-${{ matrix.elixir_version }}-v3-${{ hashFiles('**/mix.lock') }}
      - name: Fetch deps
        if: steps.deps-cache.outputs.cache-hit != 'true'
        run: mix deps.get
      - name: Compile project
        run: mix compile --warnings-as-errors
      - name: Check formatting
        run: mix format --check-formatted
      - name: Test
        run: mix test

  opentelemetry-process-propagator:
    needs: [test-matrix]
    if: (contains(github.event.pull_request.labels.*.name, 'elixir') && contains(github.event.pull_request.labels.*.name, 'opentelemetry_process_propagator'))
    env:
      app: 'opentelemetry_process_propagator'
    defaults:
      run:
        working-directory: propagators/${{ env.app }}
    runs-on: ubuntu-20.04
    name: Opentelemetry Process Propagator test on Elixir ${{ matrix.elixir_version }} (OTP ${{ matrix.otp_version }})
    strategy:
      fail-fast: false
      matrix: ${{ fromJson(needs.test-matrix.outputs.matrix) }}
    steps:
      - uses: actions/checkout@v3
      - uses: erlef/setup-beam@v1
        with:
          otp-version: ${{ matrix.otp_version }}
          elixir-version: ${{ matrix.elixir_version }}
          rebar3-version: ${{ matrix.rebar3_version }}
      - name: Cache
        uses: actions/cache@v3
        with:
          path: |
            ~/deps
            ~/_build
          key: ${{ runner.os }}-build-${{ matrix.otp_version }}-${{ matrix.elixir_version }}-v3-${{ hashFiles('**/mix.lock') }}
      - name: Fetch deps
        if: steps.deps-cache.outputs.cache-hit != 'true'
        run: mix deps.get
      - name: Compile project
        run: mix compile --warnings-as-errors
      - name: Check formatting
        run: mix format --check-formatted
      - name: Test
        run: mix test

  opentelemetry-tesla:
    needs: [test-matrix]
    if: (contains(github.event.pull_request.labels.*.name, 'elixir') && contains(github.event.pull_request.labels.*.name, 'opentelemetry_tesla'))
    env:
      app: 'opentelemetry_tesla'
    defaults:
      run:
        working-directory: instrumentation/${{ env.app }}
    runs-on: ubuntu-20.04
    name: Opentelemetry Tesla test on Elixir ${{ matrix.elixir_version }} (OTP ${{ matrix.otp_version }})
    strategy:
      fail-fast: false
      matrix: ${{ fromJson(needs.test-matrix.outputs.matrix) }}
    steps:
      - uses: actions/checkout@v3
      - uses: erlef/setup-beam@v1
        with:
          otp-version: ${{ matrix.otp_version }}
          elixir-version: ${{ matrix.elixir_version }}
          rebar3-version: ${{ matrix.rebar3_version }}
      - name: Cache
        uses: actions/cache@v3
        with:
          path: |
            ~/deps
            ~/_build
          key: ${{ runner.os }}-build-${{ matrix.otp_version }}-${{ matrix.elixir_version }}-v3-${{ hashFiles('**/mix.lock') }}
      - name: Fetch deps
        if: steps.deps-cache.outputs.cache-hit != 'true'
        run: mix deps.get
      - name: Compile project
        run: mix compile --warnings-as-errors
      - name: Check formatting
        run: mix format --check-formatted
      - name: Test
        run: mix test<|MERGE_RESOLUTION|>--- conflicted
+++ resolved
@@ -24,15 +24,9 @@
       - name: Read file
         id: set-matrix
         run: |
-<<<<<<< HEAD
-          matrixStringifiedObject="{\"otp_version\":[\"24.2\",\"23.3.4.10\",\"22.3.4.24\"],\"elixir_version\":[\"1.13.1\",\"1.12.3\",\"1.11.4\"],\"rebar3_version\":[\"3.16.1\"],\"os\":[\"ubuntu-18.04\"]}"
-          echo "::set-output name=matrix::$matrixStringifiedObject"
-
-=======
           matrixStringifiedObject="{\"otp_version\":[\"25.1.2\",\"24.3.4.6\",\"23.3.4.18\"],\"elixir_version\":[\"1.14.2\",\"1.13.4\"],\"rebar3_version\":[\"3.20\"],\"os\":[\"ubuntu-20.04\"]}"
           echo "matrix=$matrixStringifiedObject" >> $GITHUB_OUTPUT
           echo "matrix_exclude="
->>>>>>> 1e2ae670
   opentelemetry-ecto:
     needs: [test-matrix]
     if: (contains(github.event.pull_request.labels.*.name, 'elixir') && contains(github.event.pull_request.labels.*.name, 'opentelemetry_ecto'))
