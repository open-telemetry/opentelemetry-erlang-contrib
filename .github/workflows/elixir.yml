name: Elixir

on:
  pull_request:
    branches:
      - "main"
    types: [opened, reopened, synchronize, labeled]

  push:
    branches:
      - "main"

concurrency:
  group: ci-${{ github.head_ref || github.run_id }}-elixir
  cancel-in-progress: true

jobs:
  test-matrix:
    runs-on: ubuntu-latest
    outputs:
      matrix: ${{ steps.set-matrix.outputs.matrix }}
    steps:
      - uses: actions/checkout@v4
      - name: Read file
        id: set-matrix
        run: |
          matrixStringifiedObject="$(jq -c . .github/elixir-test-matrix.json)"
          echo "matrix=$matrixStringifiedObject" >> $GITHUB_OUTPUT

  opentelemetry-bandit:
    needs: [test-matrix]
    if: (contains(github.event.pull_request.labels.*.name, 'elixir') && contains(github.event.pull_request.labels.*.name, 'opentelemetry_bandit'))
    env:
      app: "opentelemetry_bandit"
    defaults:
      run:
        working-directory: instrumentation/${{ env.app }}
    runs-on: ubuntu-22.04
    name: Opentelemetry Bandit test on Elixir ${{ matrix.elixir_version }} (OTP ${{ matrix.otp_version }})
    strategy:
      fail-fast: false
      matrix: ${{ fromJson(needs.test-matrix.outputs.matrix) }}
    steps:
      - uses: actions/checkout@v4
      - uses: erlef/setup-beam@v1
        with:
          version-type: strict
          otp-version: ${{ matrix.otp_version }}
          elixir-version: ${{ matrix.elixir_version }}
          rebar3-version: ${{ matrix.rebar3_version }}
      - name: Cache
        uses: actions/cache@v4
        with:
          path: |
            ~/deps
            ~/_build
          key: ${{ runner.os }}-build-${{ matrix.otp_version }}-${{ matrix.elixir_version }}-v3-${{ hashFiles('**/mix.lock') }}
      - name: Fetch deps
        if: steps.deps-cache.outputs.cache-hit != 'true'
        run: mix deps.get
      - name: Compile project
        run: mix compile --warnings-as-errors
      - name: Check formatting
        run: mix format --check-formatted
        if: matrix.check_formatted
      - name: dialyzer
        run: mix dialyzer
      - name: Test
        run: mix test

  opentelemetry-broadway:
    needs: [test-matrix]
    if: (contains(github.event.pull_request.labels.*.name, 'elixir') && contains(github.event.pull_request.labels.*.name, 'opentelemetry_broadway'))
    env:
      app: "opentelemetry_broadway"
    defaults:
      run:
        working-directory: instrumentation/${{ env.app }}
    runs-on: ubuntu-24.04
    name: Opentelemetry Broadway test on Elixir ${{ matrix.elixir_version }} (OTP ${{ matrix.otp_version }})
    strategy:
      fail-fast: false
      matrix: ${{ fromJson(needs.test-matrix.outputs.matrix) }}
    steps:
      - uses: actions/checkout@v4
      - uses: erlef/setup-beam@v1
        with:
          version-type: strict
          otp-version: ${{ matrix.otp_version }}
          elixir-version: ${{ matrix.elixir_version }}
          rebar3-version: ${{ matrix.rebar3_version }}
      - name: Cache
        uses: actions/cache@v4
        with:
          path: |
            ~/deps
            ~/_build
          key: ${{ runner.os }}-build-${{ matrix.otp_version }}-${{ matrix.elixir_version }}-v3-${{ hashFiles('**/mix.lock') }}
      - name: Fetch deps
        if: steps.deps-cache.outputs.cache-hit != 'true'
        run: mix deps.get
      - name: Compile project
        run: mix compile --warnings-as-errors
      - name: Check formatting
        run: mix format --check-formatted
        if: matrix.check_formatted
      - name: Test
        run: mix test

  opentelemetry-dataloader:
    needs: [test-matrix]
    if: (contains(github.event.pull_request.labels.*.name, 'elixir') && contains(github.event.pull_request.labels.*.name, 'opentelemetry_dataloader'))
    env:
      app: "opentelemetry_dataloader"
    defaults:
      run:
        working-directory: instrumentation/${{ env.app }}
    runs-on: ubuntu-24.04
    name: Opentelemetry Dataloader test on Elixir ${{ matrix.elixir_version }} (OTP ${{ matrix.otp_version }})
    strategy:
      fail-fast: false
      matrix: ${{ fromJson(needs.test-matrix.outputs.matrix) }}
    services:
      postgres:
        image: circleci/postgres:13.5-ram
        ports: ["5432:5432"]
        options: --health-cmd pg_isready --health-interval 10s --health-timeout 5s --health-retries 5
        env:
          POSTGRES_USER: postgres
          POSTGRES_PASSWORD: postgres
          POSTGRES_DB: opentelemetry_dataloader_test

    steps:
      - uses: actions/checkout@v4
      - uses: erlef/setup-beam@v1
        with:
          version-type: strict
          otp-version: ${{ matrix.otp_version }}
          elixir-version: ${{ matrix.elixir_version }}
          rebar3-version: ${{ matrix.rebar3_version }}
      - name: Cache
        uses: actions/cache@v4
        with:
          path: |
            ~/deps
            ~/_build
          key: ${{ runner.os }}-build-${{ matrix.otp_version }}-${{ matrix.elixir_version }}-v3-${{ hashFiles('**/mix.lock') }}
      - name: Fetch deps
        if: steps.deps-cache.outputs.cache-hit != 'true'
        run: mix deps.get
      - name: Compile project
        run: mix compile --warnings-as-errors
      - name: Check formatting
        run: mix format --check-formatted
        if: matrix.check_formatted
      - name: Test
        run: mix test

  opentelemetry-ecto:
    needs: [test-matrix]
    if: (contains(github.event.pull_request.labels.*.name, 'elixir') && contains(github.event.pull_request.labels.*.name, 'opentelemetry_ecto'))
    env:
      app: "opentelemetry_ecto"
    defaults:
      run:
        working-directory: instrumentation/${{ env.app }}
    runs-on: ubuntu-24.04
    name: Opentelemetry Ecto test on Elixir ${{ matrix.elixir_version }} (OTP ${{ matrix.otp_version }})
    strategy:
      fail-fast: false
      matrix: ${{ fromJson(needs.test-matrix.outputs.matrix) }}
    services:
      postgres:
        image: circleci/postgres:13.5-ram
        ports: ["5432:5432"]
        options: --health-cmd pg_isready --health-interval 10s --health-timeout 5s --health-retries 5
        env:
          POSTGRES_USER: postgres
          POSTGRES_PASSWORD: postgres
          POSTGRES_DB: opentelemetry_ecto_test
    steps:
      - uses: actions/checkout@v4
      - uses: erlef/setup-beam@v1
        with:
          version-type: strict
          otp-version: ${{ matrix.otp_version }}
          elixir-version: ${{ matrix.elixir_version }}
          rebar3-version: ${{ matrix.rebar3_version }}
      - name: Cache
        uses: actions/cache@v4
        with:
          path: |
            ~/deps
            ~/_build
          key: ${{ runner.os }}-build-${{ matrix.otp_version }}-${{ matrix.elixir_version }}-v3-${{ hashFiles('**/mix.lock') }}
      - name: Fetch deps
        if: steps.deps-cache.outputs.cache-hit != 'true'
        run: mix deps.get
      - name: Compile project
        run: mix compile --warnings-as-errors
      - name: Check formatting
        run: mix format --check-formatted
        if: matrix.check_formatted
      - name: Test
        run: mix test

  opentelemetry-finch:
    needs: [test-matrix]
    if: (contains(github.event.pull_request.labels.*.name, 'elixir') && contains(github.event.pull_request.labels.*.name, 'opentelemetry_finch'))
    env:
      app: "opentelemetry_finch"
    defaults:
      run:
        working-directory: instrumentation/${{ env.app }}
    runs-on: ubuntu-24.04
    name: Opentelemetry Finch test on Elixir ${{ matrix.elixir_version }} (OTP ${{ matrix.otp_version }})
    strategy:
      fail-fast: false
      matrix: ${{ fromJson(needs.test-matrix.outputs.matrix) }}
    steps:
      - uses: actions/checkout@v4
      - uses: erlef/setup-beam@v1
        with:
          version-type: strict
          otp-version: ${{ matrix.otp_version }}
          elixir-version: ${{ matrix.elixir_version }}
          rebar3-version: ${{ matrix.rebar3_version }}
      - name: Cache
        uses: actions/cache@v4
        with:
          path: |
            ~/deps
            ~/_build
          key: ${{ runner.os }}-build-${{ matrix.otp_version }}-${{ matrix.elixir_version }}-v3-${{ hashFiles('**/mix.lock') }}
      - name: Fetch deps
        if: steps.deps-cache.outputs.cache-hit != 'true'
        run: mix deps.get
      - name: Compile project
        run: mix compile --warnings-as-errors
      - name: Check formatting
        run: mix format --check-formatted
        if: matrix.check_formatted
      - name: Test
        run: mix test

  opentelemetry-httpoison:
    needs: [test-matrix]
    if: (contains(github.event.pull_request.labels.*.name, 'elixir') && contains(github.event.pull_request.labels.*.name, 'opentelemetry_httpoison'))
    env:
      app: "opentelemetry_httpoison"
    defaults:
      run:
        working-directory: instrumentation/${{ env.app }}
    runs-on: ubuntu-24.04
    name: Opentelemetry HTTPoison test on Elixir ${{ matrix.elixir_version }} (OTP ${{ matrix.otp_version }})
    strategy:
      fail-fast: false
      matrix: ${{ fromJson(needs.test-matrix.outputs.matrix) }}
    steps:
      - uses: actions/checkout@v4
      - uses: erlef/setup-beam@v1
        with:
          version-type: strict
          otp-version: ${{ matrix.otp_version }}
          elixir-version: ${{ matrix.elixir_version }}
          rebar3-version: ${{ matrix.rebar3_version }}
      - name: Cache
        uses: actions/cache@v4
        with:
          path: |
            ~/deps
            ~/_build
          key: ${{ runner.os }}-build-${{ matrix.otp_version }}-${{ matrix.elixir_version }}-v3-${{ hashFiles('**/mix.lock') }}
      - name: Fetch deps
        if: steps.deps-cache.outputs.cache-hit != 'true'
        run: mix deps.get
      - name: Compile project
        run: mix compile --warnings-as-errors
      - name: Check formatting
        run: mix format --check-formatted
        if: matrix.check_formatted
      - name: Test
        run: mix test

  opentelemetry-nebulex:
    needs: [test-matrix]
    if: (contains(github.event.pull_request.labels.*.name, 'elixir') && contains(github.event.pull_request.labels.*.name, 'opentelemetry_nebulex'))
    env:
      app: "opentelemetry_nebulex"
    defaults:
      run:
        working-directory: instrumentation/${{ env.app }}
    runs-on: ubuntu-24.04
    name: Opentelemetry Nebulex test on Elixir ${{ matrix.elixir_version }} (OTP ${{ matrix.otp_version }})
    strategy:
      fail-fast: false
      matrix: ${{ fromJson(needs.test-matrix.outputs.matrix) }}
    steps:
      - uses: actions/checkout@v4
      - uses: erlef/setup-beam@v1
        with:
          version-type: strict
          otp-version: ${{ matrix.otp_version }}
          elixir-version: ${{ matrix.elixir_version }}
          rebar3-version: ${{ matrix.rebar3_version }}
      - name: Cache
        uses: actions/cache@v4
        with:
          path: |
            ~/deps
            ~/_build
          key: ${{ runner.os }}-build-${{ matrix.otp_version }}-${{ matrix.elixir_version }}-v3-${{ hashFiles('**/mix.lock') }}
      - name: Fetch deps
        if: steps.deps-cache.outputs.cache-hit != 'true'
        run: mix deps.get
      - name: Compile project
        run: mix compile --warnings-as-errors
      - name: Check formatting
        run: mix format --check-formatted
        if: matrix.check_formatted
      - name: Test
        run: mix test

  opentelemetry-oban:
    needs: [test-matrix]
    if: (contains(github.event.pull_request.labels.*.name, 'elixir') && contains(github.event.pull_request.labels.*.name, 'opentelemetry_oban'))
    env:
      app: "opentelemetry_oban"
    defaults:
      run:
        working-directory: instrumentation/${{ env.app }}
    runs-on: ubuntu-24.04
    name: Opentelemetry Oban test on Elixir ${{ matrix.elixir_version }} (OTP ${{ matrix.otp_version }})
    strategy:
      fail-fast: false
      matrix: ${{ fromJson(needs.test-matrix.outputs.matrix) }}
    services:
      postgres:
        image: circleci/postgres:13.5-ram
        ports: ["5432:5432"]
        options: --health-cmd pg_isready --health-interval 10s --health-timeout 5s --health-retries 5
        env:
          POSTGRES_USER: postgres
          POSTGRES_PASSWORD: postgres
          POSTGRES_DB: opentelemetry_oban_test
    steps:
      - uses: actions/checkout@v4
      - uses: erlef/setup-beam@v1
        with:
          version-type: strict
          otp-version: ${{ matrix.otp_version }}
          elixir-version: ${{ matrix.elixir_version }}
          rebar3-version: ${{ matrix.rebar3_version }}
      - name: Cache
        uses: actions/cache@v4
        with:
          path: |
            ~/deps
            ~/_build
          key: ${{ runner.os }}-build-${{ matrix.otp_version }}-${{ matrix.elixir_version }}-v3-${{ hashFiles('**/mix.lock') }}
      - name: Fetch deps
        if: steps.deps-cache.outputs.cache-hit != 'true'
        run: mix deps.get
      - name: Compile project
        run: mix compile --warnings-as-errors
      - name: Check formatting
        run: mix format --check-formatted
        if: matrix.check_formatted
      - name: Test
        run: mix test

  opentelemetry-phoenix:
    needs: [test-matrix]
    if: (contains(github.event.pull_request.labels.*.name, 'elixir') && contains(github.event.pull_request.labels.*.name, 'opentelemetry_phoenix'))
    env:
      app: "opentelemetry_phoenix"
    defaults:
      run:
        working-directory: instrumentation/${{ env.app }}
    runs-on: ubuntu-24.04
    name: Opentelemetry Phoenix test on Elixir ${{ matrix.elixir_version }} (OTP ${{ matrix.otp_version }})
    strategy:
      fail-fast: false
      matrix: ${{ fromJson(needs.test-matrix.outputs.matrix) }}
    steps:
      - uses: actions/checkout@v4
      - uses: erlef/setup-beam@v1
        with:
          version-type: strict
          otp-version: ${{ matrix.otp_version }}
          elixir-version: ${{ matrix.elixir_version }}
          rebar3-version: ${{ matrix.rebar3_version }}
      - name: Cache
        uses: actions/cache@v4
        with:
          path: |
            ~/deps
            ~/_build
          key: ${{ runner.os }}-build-${{ matrix.otp_version }}-${{ matrix.elixir_version }}-v3-${{ hashFiles('**/mix.lock') }}
      - name: Fetch deps
        if: steps.deps-cache.outputs.cache-hit != 'true'
        run: mix deps.get
      - name: Compile project
        run: mix compile --warnings-as-errors
      - name: Check formatting
        run: mix format --check-formatted
        if: matrix.check_formatted
      - name: Test
        run: mix test

<<<<<<< HEAD
=======
  opentelemetry-bandit:
    needs: [test-matrix]
    if: (contains(github.event.pull_request.labels.*.name, 'elixir') && contains(github.event.pull_request.labels.*.name, 'opentelemetry_bandit'))
    env:
      app: "opentelemetry_bandit"
    defaults:
      run:
        working-directory: instrumentation/${{ env.app }}
    runs-on: ubuntu-24.04
    name: Opentelemetry Bandit test on Elixir ${{ matrix.elixir_version }} (OTP ${{ matrix.otp_version }})
    strategy:
      fail-fast: false
      matrix: ${{ fromJson(needs.test-matrix.outputs.matrix) }}
    steps:
      - uses: actions/checkout@v4
      - uses: erlef/setup-beam@v1
        with:
          version-type: strict
          otp-version: ${{ matrix.otp_version }}
          elixir-version: ${{ matrix.elixir_version }}
          rebar3-version: ${{ matrix.rebar3_version }}
      - name: Cache
        uses: actions/cache@v4
        with:
          path: |
            ~/deps
            ~/_build
          key: ${{ runner.os }}-build-${{ matrix.otp_version }}-${{ matrix.elixir_version }}-v3-${{ hashFiles('**/mix.lock') }}
      - name: Fetch deps
        if: steps.deps-cache.outputs.cache-hit != 'true'
        run: mix deps.get
      - name: Compile project
        run: mix compile --warnings-as-errors
      - name: Check formatting
        run: mix format --check-formatted
        if: matrix.check_formatted
      - name: Test
        run: mix test

>>>>>>> 3cbad399
  opentelemetry-redix:
    needs: [test-matrix]
    if: (contains(github.event.pull_request.labels.*.name, 'elixir') && contains(github.event.pull_request.labels.*.name, 'opentelemetry_redix'))
    env:
      app: "opentelemetry_redix"
    defaults:
      run:
        working-directory: instrumentation/${{ env.app }}
    runs-on: ubuntu-24.04
    name: Opentelemetry Redix test on Elixir ${{ matrix.elixir_version }} (OTP ${{ matrix.otp_version }})
    strategy:
      fail-fast: false
      matrix: ${{ fromJson(needs.test-matrix.outputs.matrix) }}
    services:
      redis:
        image: redis:alpine
        ports: ["6379:6379"]
    steps:
      - uses: actions/checkout@v4
      - uses: erlef/setup-beam@v1
        with:
          version-type: strict
          otp-version: ${{ matrix.otp_version }}
          elixir-version: ${{ matrix.elixir_version }}
          rebar3-version: ${{ matrix.rebar3_version }}
      - name: Cache
        uses: actions/cache@v4
        with:
          path: |
            ~/deps
            ~/_build
          key: ${{ runner.os }}-build-${{ matrix.otp_version }}-${{ matrix.elixir_version }}-v3-${{ hashFiles('**/mix.lock') }}
      - name: Fetch deps
        if: steps.deps-cache.outputs.cache-hit != 'true'
        run: mix deps.get
      - name: Compile project
        run: mix compile --warnings-as-errors
      - name: Check formatting
        run: mix format --check-formatted
        if: matrix.check_formatted
      - name: Test
        run: mix test

  opentelemetry-req:
    needs: [test-matrix]
    if: (contains(github.event.pull_request.labels.*.name, 'elixir') && contains(github.event.pull_request.labels.*.name, 'opentelemetry_req'))
    env:
      app: "opentelemetry_req"
    defaults:
      run:
        working-directory: instrumentation/${{ env.app }}
    runs-on: ubuntu-24.04
    name: Opentelemetry Req test on Elixir ${{ matrix.elixir_version }} (OTP ${{ matrix.otp_version }})
    strategy:
      fail-fast: false
      matrix: ${{ fromJson(needs.test-matrix.outputs.matrix) }}
    steps:
      - uses: actions/checkout@v4
      - uses: erlef/setup-beam@v1
        with:
          version-type: strict
          otp-version: ${{ matrix.otp_version }}
          elixir-version: ${{ matrix.elixir_version }}
          rebar3-version: ${{ matrix.rebar3_version }}
      - name: Cache
        uses: actions/cache@v4
        with:
          path: |
            ~/deps
            ~/_build
          key: ${{ runner.os }}-build-${{ matrix.otp_version }}-${{ matrix.elixir_version }}-v3-${{ hashFiles('**/mix.lock') }}
      - name: Fetch deps
        if: steps.deps-cache.outputs.cache-hit != 'true'
        run: mix deps.get
      - name: Compile project
        run: mix compile --warnings-as-errors
      - name: Check formatting
        run: mix format --check-formatted
        if: matrix.check_formatted
      - name: Test
        run: mix test

  opentelemetry-telemetry:
    needs: [test-matrix]
    if: (contains(github.event.pull_request.labels.*.name, 'elixir') && contains(github.event.pull_request.labels.*.name, 'opentelemetry_telemetry'))
    env:
      app: "opentelemetry_telemetry"
    defaults:
      run:
        working-directory: utilities/${{ env.app }}
    runs-on: ubuntu-24.04
    name: Opentelemetry Telemetry test on Elixir ${{ matrix.elixir_version }} (OTP ${{ matrix.otp_version }})
    strategy:
      fail-fast: false
      matrix: ${{ fromJson(needs.test-matrix.outputs.matrix) }}
    steps:
      - uses: actions/checkout@v4
      - uses: erlef/setup-beam@v1
        with:
          version-type: strict
          otp-version: ${{ matrix.otp_version }}
          elixir-version: ${{ matrix.elixir_version }}
          rebar3-version: ${{ matrix.rebar3_version }}
      - name: Cache
        uses: actions/cache@v4
        with:
          path: |
            ~/deps
            ~/_build
          key: ${{ runner.os }}-build-${{ matrix.otp_version }}-${{ matrix.elixir_version }}-v3-${{ hashFiles('**/mix.lock') }}
      - name: Fetch deps
        if: steps.deps-cache.outputs.cache-hit != 'true'
        run: mix deps.get
      - name: Compile project
        run: mix compile --warnings-as-errors
      - name: Check formatting
        run: mix format --check-formatted
        if: matrix.check_formatted
      - name: Test
        run: mix test

  opentelemetry-process-propagator:
    needs: [test-matrix]
    if: (contains(github.event.pull_request.labels.*.name, 'elixir') && contains(github.event.pull_request.labels.*.name, 'opentelemetry_process_propagator'))
    env:
      app: "opentelemetry_process_propagator"
    defaults:
      run:
        working-directory: propagators/${{ env.app }}
    runs-on: ubuntu-24.04
    name: Opentelemetry Process Propagator test on Elixir ${{ matrix.elixir_version }} (OTP ${{ matrix.otp_version }})
    strategy:
      fail-fast: false
      matrix: ${{ fromJson(needs.test-matrix.outputs.matrix) }}
    steps:
      - uses: actions/checkout@v4
      - uses: erlef/setup-beam@v1
        with:
          version-type: strict
          otp-version: ${{ matrix.otp_version }}
          elixir-version: ${{ matrix.elixir_version }}
          rebar3-version: ${{ matrix.rebar3_version }}
      - name: Cache
        uses: actions/cache@v4
        with:
          path: |
            ~/deps
            ~/_build
          key: ${{ runner.os }}-build-${{ matrix.otp_version }}-${{ matrix.elixir_version }}-v3-${{ hashFiles('**/mix.lock') }}
      - name: Fetch deps
        if: steps.deps-cache.outputs.cache-hit != 'true'
        run: mix deps.get
      - name: Compile project
        run: mix compile --warnings-as-errors
      - name: Check formatting
        run: mix format --check-formatted
        if: matrix.check_formatted
      - name: Test
        run: mix test

  opentelemetry-tesla:
    needs: [test-matrix]
    if: (contains(github.event.pull_request.labels.*.name, 'elixir') && contains(github.event.pull_request.labels.*.name, 'opentelemetry_tesla'))
    env:
      app: "opentelemetry_tesla"
    defaults:
      run:
        working-directory: instrumentation/${{ env.app }}
    runs-on: ubuntu-24.04
    name: Opentelemetry Tesla test on Elixir ${{ matrix.elixir_version }} (OTP ${{ matrix.otp_version }})
    strategy:
      fail-fast: false
      matrix: ${{ fromJson(needs.test-matrix.outputs.matrix) }}
    steps:
      - uses: actions/checkout@v4
      - uses: erlef/setup-beam@v1
        with:
          version-type: strict
          otp-version: ${{ matrix.otp_version }}
          elixir-version: ${{ matrix.elixir_version }}
          rebar3-version: ${{ matrix.rebar3_version }}
      - name: Cache
        uses: actions/cache@v4
        with:
          path: |
            ~/deps
            ~/_build
          key: ${{ runner.os }}-build-${{ matrix.otp_version }}-${{ matrix.elixir_version }}-v3-${{ hashFiles('**/mix.lock') }}
      - name: Fetch deps
        if: steps.deps-cache.outputs.cache-hit != 'true'
        run: mix deps.get
      - name: Compile project
        run: mix compile --warnings-as-errors
      - name: Check formatting
        run: mix format --check-formatted
        if: matrix.check_formatted
      - name: Test
        run: mix test

  opentelemetry-xandra:
    needs: [test-matrix]
    if: (contains(github.event.pull_request.labels.*.name, 'elixir') && contains(github.event.pull_request.labels.*.name, 'opentelemetry_xandra'))
    env:
      app: "opentelemetry_xandra"
    defaults:
      run:
        working-directory: instrumentation/${{ env.app }}
    runs-on: ubuntu-24.04
    name: OpenTelemetry Xandra test on Elixir ${{ matrix.elixir_version }} (OTP ${{ matrix.otp_version }})
    strategy:
      fail-fast: false
      matrix: ${{ fromJson(needs.test-matrix.outputs.matrix) }}
    services:
      cassandra:
        image: cassandra
        ports:
          - 9042:9042
        options: --health-cmd "cqlsh --debug" --health-interval 5s --health-retries 10
    steps:
      - uses: actions/checkout@v4
      - uses: erlef/setup-beam@v1
        with:
          version-type: strict
          otp-version: ${{ matrix.otp_version }}
          elixir-version: ${{ matrix.elixir_version }}
          rebar3-version: ${{ matrix.rebar3_version }}
      - name: Cache
        uses: actions/cache@v4
        with:
          path: |
            ~/deps
            ~/_build
          key: ${{ runner.os }}-build-${{ matrix.otp_version }}-${{ matrix.elixir_version }}-v3-${{ hashFiles('**/mix.lock') }}
      - name: Fetch deps
        if: steps.deps-cache.outputs.cache-hit != 'true'
        run: mix deps.get
      - name: Compile project
        run: mix compile --warnings-as-errors
      - name: Check formatting
        run: mix format --check-formatted
        if: matrix.check_formatted
      - name: Test
        run: mix test<|MERGE_RESOLUTION|>--- conflicted
+++ resolved
@@ -35,7 +35,7 @@
     defaults:
       run:
         working-directory: instrumentation/${{ env.app }}
-    runs-on: ubuntu-22.04
+    runs-on: ubuntu-24.04
     name: Opentelemetry Bandit test on Elixir ${{ matrix.elixir_version }} (OTP ${{ matrix.otp_version }})
     strategy:
       fail-fast: false
@@ -408,48 +408,6 @@
       - name: Test
         run: mix test
 
-<<<<<<< HEAD
-=======
-  opentelemetry-bandit:
-    needs: [test-matrix]
-    if: (contains(github.event.pull_request.labels.*.name, 'elixir') && contains(github.event.pull_request.labels.*.name, 'opentelemetry_bandit'))
-    env:
-      app: "opentelemetry_bandit"
-    defaults:
-      run:
-        working-directory: instrumentation/${{ env.app }}
-    runs-on: ubuntu-24.04
-    name: Opentelemetry Bandit test on Elixir ${{ matrix.elixir_version }} (OTP ${{ matrix.otp_version }})
-    strategy:
-      fail-fast: false
-      matrix: ${{ fromJson(needs.test-matrix.outputs.matrix) }}
-    steps:
-      - uses: actions/checkout@v4
-      - uses: erlef/setup-beam@v1
-        with:
-          version-type: strict
-          otp-version: ${{ matrix.otp_version }}
-          elixir-version: ${{ matrix.elixir_version }}
-          rebar3-version: ${{ matrix.rebar3_version }}
-      - name: Cache
-        uses: actions/cache@v4
-        with:
-          path: |
-            ~/deps
-            ~/_build
-          key: ${{ runner.os }}-build-${{ matrix.otp_version }}-${{ matrix.elixir_version }}-v3-${{ hashFiles('**/mix.lock') }}
-      - name: Fetch deps
-        if: steps.deps-cache.outputs.cache-hit != 'true'
-        run: mix deps.get
-      - name: Compile project
-        run: mix compile --warnings-as-errors
-      - name: Check formatting
-        run: mix format --check-formatted
-        if: matrix.check_formatted
-      - name: Test
-        run: mix test
-
->>>>>>> 3cbad399
   opentelemetry-redix:
     needs: [test-matrix]
     if: (contains(github.event.pull_request.labels.*.name, 'elixir') && contains(github.event.pull_request.labels.*.name, 'opentelemetry_redix'))
